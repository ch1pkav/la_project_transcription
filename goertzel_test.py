--- conflicted
+++ resolved
@@ -110,13 +110,8 @@
     frames, sr = librosa.load('untitled.wav', sr=None)
     bpm = librosa.feature.tempo(y=frames, sr=sr)[0]
     c_major_freqs = [(250, 270), (288, 298), (320, 340),
-<<<<<<< HEAD
-                     (345, 355), (380, 400), (430, 450), (480, 500),  (510, 530)]
-    # c_major_freqs += [(x[0] * 2, x[1] * 2) for x in c_major_freqs]
-=======
                      (345, 355), (380, 400), (430, 450), (480, 500)]
     c_major_freqs += [(x[0] * 2, x[1] * 2) for x in c_major_freqs]
->>>>>>> 4f6c86ef
     onsets = librosa.onset.onset_detect(y=frames, sr=sr, units='samples')
     notes_goertzel = []
     notes_fft = []
@@ -125,15 +120,6 @@
     fft_times = []
     for index, onset in enumerate(onsets):
         if index == len(onsets) - 1:
-<<<<<<< HEAD
-            # results = goertzel(frames[onset:], sr, *c_major_freqs)
-            results = dft(frames[onset:], sr, *c_major_freqs)
-            # results = fft_wrapper(frames[onset:], sr)
-        else:
-            # results = goertzel(frames[onset:onsets[index+1]], sr, *c_major_freqs)
-            results = dft(frames[onset:onsets[index+1]], sr, *c_major_freqs)
-            # results = fft_wrapper(frames[onset:onsets[index+1]], sr)
-=======
             # freqs, X = DFT(frames[onset:])
             goertzel_start = time.time()
             results_goertzel = goertzel(frames[onset:], sr, *c_major_freqs)
@@ -156,7 +142,6 @@
             results_fft = fft_wrapper(frames[onset:onsets[index+1]], sr)
             fft_end = time.time()
             fft_times.append(fft_end - fft_start)
->>>>>>> 4f6c86ef
 
         # print(freqs[np.argmax(X)])
 
@@ -164,22 +149,6 @@
         # if index == 1 or index == 2:
         # plt.plot([r[0] for r in results], [r[1] for r in results])
         # plt.show()
-<<<<<<< HEAD
-        notes.append(max(results, key=lambda x: x[1])[0])
-
-    midi = MIDIFile(1)
-    quarter_note = 60 / bpm
-    midi.addTempo(0, 0, bpm)
-    onsets = [x / quarter_note / sr for x in onsets]
-    offsets = [x for x in onsets[1:]] + [onsets[-1] + 1]
-    durations = [x - y for x, y in zip(offsets, onsets)]
-    for index, note in enumerate(notes):
-        midi.addNote(0, 0, round(librosa.hz_to_midi(note)),
-                     onsets[index], durations[index], 100)
-
-    with open("untitled.mid", "wb") as output_file:
-        midi.writeFile(output_file)
-=======
         notes_goertzel.append(max(results_goertzel, key=lambda x: x[1])[0])
         notes_fft.append(max(results_fft, key=lambda x: x[1])[0])
 
@@ -209,9 +178,5 @@
     #     midi.addNote(0, 0, round(librosa.hz_to_midi(note)),
     #                  onsets[index], durations[index], 100)
 
-    # with open("untitled.mid", "wb") as output_file:
-    #     midi.writeFile(output_file)
-
     # plt.plot(onsets, notes, linestyle='None', marker='o')
-    # plt.show()
->>>>>>> 4f6c86ef
+    # plt.show()